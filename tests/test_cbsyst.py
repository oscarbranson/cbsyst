--- conflicted
+++ resolved
@@ -247,12 +247,8 @@
         TA_median = np.median(TA_resid)
         TA_pc95 = np.percentile(TA_resid, [2.5, 97.5])
 
-<<<<<<< HEAD
         print(abs(TA_median))
         self.assertLessEqual(abs(TA_median), 0.5, msg="TA Offset <= 0.5")
-=======
-        self.assertLessEqual(abs(TA_median), 0.6, msg="TA Offset <= 0.6")
->>>>>>> 544f26ad
         self.assertTrue(all(abs(TA_pc95) < 13), msg="TA 95% Conf <= 13")
 
         # calculate DIC from TA and pH
