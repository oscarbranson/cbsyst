--- conflicted
+++ resolved
@@ -206,13 +206,6 @@
             BT = ps.BT * ps.S_out / ps.S_in
             ST = ps.ST * ps.S_out / ps.S_in
             FT = ps.FT * ps.S_out / ps.S_in
-<<<<<<< HEAD
-=======
-            if Ca is not None:
-                Ca = ps.Ca * ps.S_out / ps.S_in
-            if Mg is not None:
-                Mg = ps.Mg * ps.S_out / ps.S_in
->>>>>>> 62a9aa1b
         if ps.P_out is None:
             ps.P_out = ps.P_in
         # assumes conserved alkalinity and DIC
@@ -928,13 +921,6 @@
             BT = ps.BT * ps.S_out / ps.S_in
             ST = ps.ST * ps.S_out / ps.S_in
             FT = ps.FT * ps.S_out / ps.S_in
-<<<<<<< HEAD
-=======
-            if Ca is not None:
-                Ca = ps.Ca * ps.S_out / ps.S_in
-            if Mg is not None:
-                Mg = ps.Mg * ps.S_out / ps.S_in
->>>>>>> 62a9aa1b
         if ps.P_out is None:
             ps.P_out = ps.P_in
         # assumes conserved alkalinity, DIC and BT
