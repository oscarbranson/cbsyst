--- conflicted
+++ resolved
@@ -1,8 +1,4 @@
 from cbsyst.cbsyst import *
 from cbsyst.helpers import data_out, Bunch, calc_Ks, pH_scale_converter
 
-<<<<<<< HEAD
-VERSION = '0.4.6-beta'
-=======
-VERSION = '0.4.6'
->>>>>>> fa5474be
+VERSION = '0.4.7-dev'