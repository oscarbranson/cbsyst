.. :changelog:

Release History
---------------

<<<<<<< HEAD
0.4.8 (2023-09-04)
------------
Updates to work with Kgen 0.3.0

Main code changes:
* Explicitly set default Ca (0.0102821) and Mg (0.0528171) concentrations so pymyami is not run at ambient conditions.
* Explicitly set P_in to 0.0 so pressure calculation is not run at surface conditions.
=======
0.4.8 (2023-03-15)
------------
Set minumum required Kgen version to 0.2.0.
>>>>>>> 175159da

0.4.7 (2023-03-14)
------------
Updates to work with Kgen 0.2.0.

**Minor breaking change**: All TX quantities have been renamed to XT (i.e. TF and TS are not FT and ST to be consistent with BT nomenclature)

0.4.6 (2023-03)
------------
Fix Omega Units

0.4.4 (2023-03)
------------
Fix OmegaC

0.4.3 (2023-02-07)
------------
Omega calculation.

Main code changes:
* Added calculation of OmegaA and OmegaC.
* Corrected calculation of conservative ions when S_out is specified.
* Modified test_in_out.py to accommodate S_out handling.

0.4.1 (2022-08-23)
------------
Technical: Stopped including all GLODAP data in bdist_wheel to reduce file size.

0.4.0 (2022-08-23)
------------
Delegate all K calculation to external packages:
* [kgen](https://github.com/PalaeoCarb/Kgen) for K calculation.
* [pymyami](https://github.com/PalaeoCarb/MyAMI) for adjusting Ks for seawater major ion composition.

Main code changes:
* Strip out all old MyAMI code
* re-organise carbon, boron, and boron isotope functions
* Added in additional B isotope functions for palaeo-calculations
* Functionality for providing B isotopes instead of pH for the main functions.

0.3.7 (2021-04-23)
------------------
(including changes from 0.3.6... shoddy record keeping)

* Fixed MyAMI_V2 to match original Matlab version (typo in temperature parameter)
* Revelle factor calculation.
* pH scale conversion calculator
* Allow specification of TS and TF
* Test updates to reflect changes
* general bug fixes
* Makefile for testing and distribution.
* Logo!

Thanks to @douglascoenen for typo correction.


0.3.5 (2016-06-23)
------------------

* Bring CBsys in line with new changes.


0.3.4 (2016-06-23)
------------------

* CO2SYS comparison with GLODAPv2 Bottle data.
* Minor parameter fixes and equation updates to match CO2SYS.
* pH scale correction of KP1, KP2, KP3, KSi and KW


0.3.3 (2016-06-21)
------------------

* Implemented nutrient alkalinity for all except CO3_TA and HCO3_TA cases using parameterisation of Matlab CO2SYS.


0.3.2 (2017-06-14)
------------------

* Moved pressure correction back into MyAMI_V2 functions, but still after parameter calculation so speed increase is maintained.
* Added data_out function for exporting data.
* Minor idiot-proofing of minor functions.
* Improved tests.
* General cleanup.


0.3.1 (2017-06-13)
------------------

**Moved pressure correction from MyAMI to cbsyst.**
As the pressure correction factor is multiplicative, it makes no difference to the resulting constants, and is MUCH faster on the cbsyst side.
In MyAMI, pressure correction was involved lower down in generating the K meshes parameter fitting, so a new parameter set had to be calculated for each P.


0.3.0 (2017-06-13)
------------------

* Comparison to GLODAPv2 dataset.
* Implemented pressure corrections.


0.2.1 (2017-06-13)
------------------

* Fixed missing dependency that made Pypi install fail.


0.2.0 (2017-06-13)
------------------

* Initial Pypi Release<|MERGE_RESOLUTION|>--- conflicted
+++ resolved
@@ -3,19 +3,18 @@
 Release History
 ---------------
 
-<<<<<<< HEAD
-0.4.8 (2023-09-04)
+0.4.9 (2023-09-04)
 ------------
 Updates to work with Kgen 0.3.0
 
 Main code changes:
 * Explicitly set default Ca (0.0102821) and Mg (0.0528171) concentrations so pymyami is not run at ambient conditions.
 * Explicitly set P_in to 0.0 so pressure calculation is not run at surface conditions.
-=======
+* Set minumum required Kgen version to 0.3.0.
+
 0.4.8 (2023-03-15)
 ------------
 Set minumum required Kgen version to 0.2.0.
->>>>>>> 175159da
 
 0.4.7 (2023-03-14)
 ------------
